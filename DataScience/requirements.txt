#
# This file is autogenerated by pip-compile with python 3.8
# To update, run:
#
#    pip-compile
#
anyio==3.6.1
    # via jupyter-server
appnope==0.1.3
    # via
    #   ipykernel
    #   ipython
argon2-cffi==21.3.0
    # via
    #   jupyter-server
    #   notebook
argon2-cffi-bindings==21.2.0
    # via argon2-cffi
asttokens==2.0.5
    # via stack-data
attrs==21.4.0
    # via jsonschema
babel==2.10.1
    # via jupyterlab-server
backcall==0.2.0
    # via ipython
beautifulsoup4==4.11.1
    # via nbconvert
bleach==5.0.0
    # via nbconvert
<<<<<<< HEAD
boto3==1.24.3
=======
boto3==1.24.6
>>>>>>> c47e67b7
    # via -r requirements.in
botocore==1.27.6
    # via
    #   boto3
    #   s3transfer
branca==0.5.0
    # via folium
certifi==2022.5.18.1
    # via requests
cffi==1.15.0
    # via argon2-cffi-bindings
charset-normalizer==2.0.12
    # via requests
cycler==0.11.0
    # via matplotlib
debugpy==1.6.0
    # via ipykernel
decorator==5.1.1
    # via ipython
defusedxml==0.7.1
    # via nbconvert
entrypoints==0.4
    # via
    #   jupyter-client
    #   nbconvert
executing==0.8.3
    # via stack-data
fastjsonschema==2.15.3
    # via nbformat
folium==0.12.1.post1
    # via -r requirements.in
fonttools==4.33.3
    # via matplotlib
idna==3.3
    # via
    #   anyio
    #   requests
importlib-metadata==4.11.4
    # via jupyterlab-server
importlib-resources==5.7.1
    # via jsonschema
ipykernel==6.13.1
    # via notebook
ipython==8.4.0
    # via
    #   ipykernel
    #   jupyterlab
ipython-genutils==0.2.0
    # via notebook
jedi==0.18.1
    # via ipython
jinja2==3.1.2
    # via
    #   branca
    #   folium
    #   jupyter-server
    #   jupyterlab
    #   jupyterlab-server
    #   nbconvert
    #   notebook
jmespath==1.0.0
    # via
    #   boto3
    #   botocore
joblib==1.1.0
    # via scikit-learn
json5==0.9.8
    # via jupyterlab-server
jsonschema==4.6.0
    # via
    #   jupyterlab-server
    #   nbformat
<<<<<<< HEAD
jupyter-client==7.3.3
=======
jupyter-client==7.3.4
>>>>>>> c47e67b7
    # via
    #   ipykernel
    #   jupyter-server
    #   nbclient
    #   notebook
jupyter-core==4.10.0
    # via
    #   jupyter-client
    #   jupyter-server
    #   jupyterlab
    #   nbconvert
    #   nbformat
    #   notebook
jupyter-server==1.17.1
    # via
    #   jupyterlab
    #   jupyterlab-server
    #   nbclassic
    #   notebook-shim
jupyterlab==3.4.3
    # via -r requirements.in
jupyterlab-pygments==0.2.2
    # via nbconvert
jupyterlab-server==2.14.0
    # via jupyterlab
kiwisolver==1.4.2
    # via matplotlib
lxml==4.9.0
    # via -r requirements.in
markupsafe==2.1.1
    # via
    #   jinja2
    #   nbconvert
matplotlib==3.5.2
    # via -r requirements.in
matplotlib-inline==0.1.3
    # via
    #   ipykernel
    #   ipython
mistune==0.8.4
    # via nbconvert
nbclassic==0.3.7
    # via jupyterlab
nbclient==0.6.4
    # via nbconvert
nbconvert==6.5.0
    # via
    #   jupyter-server
    #   notebook
nbformat==5.4.0
    # via
    #   jupyter-server
    #   nbclient
    #   nbconvert
    #   notebook
nest-asyncio==1.5.5
    # via
    #   ipykernel
    #   jupyter-client
    #   nbclient
    #   notebook
notebook==6.4.12
    # via nbclassic
notebook-shim==0.1.0
    # via nbclassic
numpy==1.22.4
    # via
    #   -r requirements.in
    #   folium
    #   matplotlib
    #   pandas
    #   pyarrow
    #   scikit-learn
    #   scikit-learn-extra
    #   scipy
packaging==21.3
    # via
    #   ipykernel
    #   jupyter-server
    #   jupyterlab
    #   jupyterlab-server
    #   matplotlib
    #   nbconvert
pandas==1.4.2
    # via -r requirements.in
pandocfilters==1.5.0
    # via nbconvert
parso==0.8.3
    # via jedi
pexpect==4.8.0
    # via ipython
pickleshare==0.7.5
    # via ipython
pillow==9.1.1
    # via matplotlib
prometheus-client==0.14.1
    # via
    #   jupyter-server
    #   notebook
prompt-toolkit==3.0.29
    # via ipython
psutil==5.9.1
    # via ipykernel
ptyprocess==0.7.0
    # via
    #   pexpect
    #   terminado
pure-eval==0.2.2
    # via stack-data
pyarrow==8.0.0
    # via -r requirements.in
pycparser==2.21
    # via cffi
pydub==0.25.1
    # via -r requirements.in
pygments==2.12.0
    # via
    #   ipython
    #   nbconvert
pyparsing==3.0.9
    # via
    #   matplotlib
    #   packaging
pyrsistent==0.18.1
    # via jsonschema
python-dateutil==2.8.2
    # via
    #   botocore
    #   jupyter-client
    #   matplotlib
    #   pandas
pytz==2022.1
    # via
    #   babel
    #   pandas
pyzmq==23.1.0
    # via
    #   jupyter-client
    #   jupyter-server
    #   notebook
requests==2.28.0
    # via
    #   folium
    #   jupyterlab-server
s3transfer==0.6.0
    # via boto3
scikit-learn==1.1.1
    # via
    #   -r requirements.in
    #   scikit-learn-extra
scikit-learn-extra==0.2.0
    # via -r requirements.in
scipy==1.8.1
    # via
    #   scikit-learn
    #   scikit-learn-extra
send2trash==1.8.0
    # via
    #   jupyter-server
    #   notebook
six==1.16.0
    # via
    #   asttokens
    #   bleach
    #   python-dateutil
sniffio==1.2.0
    # via anyio
soupsieve==2.3.2.post1
    # via beautifulsoup4
stack-data==0.2.0
    # via ipython
terminado==0.15.0
    # via
    #   jupyter-server
    #   notebook
threadpoolctl==3.1.0
    # via scikit-learn
tinycss2==1.1.1
    # via nbconvert
tornado==6.1
    # via
    #   ipykernel
    #   jupyter-client
    #   jupyter-server
    #   jupyterlab
    #   notebook
    #   terminado
traitlets==5.2.2.post1
    # via
    #   ipykernel
    #   ipython
    #   jupyter-client
    #   jupyter-core
    #   jupyter-server
    #   matplotlib-inline
    #   nbclient
    #   nbconvert
    #   nbformat
    #   notebook
urllib3==1.26.9
    # via
    #   botocore
    #   requests
wcwidth==0.2.5
    # via prompt-toolkit
webencodings==0.5.1
    # via
    #   bleach
    #   tinycss2
websocket-client==1.3.2
    # via jupyter-server
zipp==3.8.0
    # via
    #   importlib-metadata
    #   importlib-resources

# The following packages are considered to be unsafe in a requirements file:
# setuptools<|MERGE_RESOLUTION|>--- conflicted
+++ resolved
@@ -28,11 +28,7 @@
     # via nbconvert
 bleach==5.0.0
     # via nbconvert
-<<<<<<< HEAD
-boto3==1.24.3
-=======
 boto3==1.24.6
->>>>>>> c47e67b7
     # via -r requirements.in
 botocore==1.27.6
     # via
@@ -105,11 +101,7 @@
     # via
     #   jupyterlab-server
     #   nbformat
-<<<<<<< HEAD
-jupyter-client==7.3.3
-=======
 jupyter-client==7.3.4
->>>>>>> c47e67b7
     # via
     #   ipykernel
     #   jupyter-server
